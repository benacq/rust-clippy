<<<<<<< HEAD
use clippy_utils::diagnostics::span_lint_and_then;
=======
use clippy_utils::diagnostics::{span_lint_and_sugg, span_lint_and_then};
use clippy_utils::get_parent_node;
use clippy_utils::source::snippet_with_context;
>>>>>>> db6ea84f
use clippy_utils::sugg;
use clippy_utils::ty::is_copy;
use rustc_errors::Applicability;
use rustc_hir::{BindingAnnotation, Expr, ExprKind, MatchSource, Node, PatKind};
use rustc_lint::LateContext;
<<<<<<< HEAD
use rustc_middle::ty;
=======
use rustc_middle::ty::{self, adjustment::Adjust};
>>>>>>> db6ea84f
use rustc_span::symbol::{sym, Symbol};
use std::iter;

use super::CLONE_DOUBLE_REF;
use super::CLONE_ON_COPY;

/// Checks for the `CLONE_ON_COPY` lint.
<<<<<<< HEAD
pub(super) fn check(cx: &LateContext<'_>, expr: &hir::Expr<'_>, method_name: Symbol, args: &[hir::Expr<'_>]) {
    if !(args.len() == 1 && method_name == sym::clone) {
        return;
    }
    let arg = &args[0];
    let arg_ty = cx.typeck_results().expr_ty_adjusted(&args[0]);
=======
#[allow(clippy::too_many_lines)]
pub(super) fn check(cx: &LateContext<'_>, expr: &Expr<'_>, method_name: Symbol, args: &[Expr<'_>]) {
    let arg = match args {
        [arg] if method_name == sym::clone => arg,
        _ => return,
    };
    if cx
        .typeck_results()
        .type_dependent_def_id(expr.hir_id)
        .and_then(|id| cx.tcx.trait_of_item(id))
        .zip(cx.tcx.lang_items().clone_trait())
        .map_or(true, |(x, y)| x != y)
    {
        return;
    }
    let arg_adjustments = cx.typeck_results().expr_adjustments(arg);
    let arg_ty = arg_adjustments
        .last()
        .map_or_else(|| cx.typeck_results().expr_ty(arg), |a| a.target);

>>>>>>> db6ea84f
    let ty = cx.typeck_results().expr_ty(expr);
    if let ty::Ref(_, inner, _) = arg_ty.kind() {
        if let ty::Ref(_, innermost, _) = inner.kind() {
            span_lint_and_then(
                cx,
                CLONE_DOUBLE_REF,
                expr.span,
                &format!(
                    "using `clone` on a double-reference; \
                    this will copy the reference of type `{}` instead of cloning the inner type",
                    ty
                ),
                |diag| {
                    if let Some(snip) = sugg::Sugg::hir_opt(cx, arg) {
                        let mut ty = innermost;
                        let mut n = 0;
                        while let ty::Ref(_, inner, _) = ty.kind() {
                            ty = inner;
                            n += 1;
                        }
                        let refs: String = iter::repeat('&').take(n + 1).collect();
                        let derefs: String = iter::repeat('*').take(n).collect();
                        let explicit = format!("<{}{}>::clone({})", refs, ty, snip);
                        diag.span_suggestion(
                            expr.span,
                            "try dereferencing it",
                            format!("{}({}{}).clone()", refs, derefs, snip.deref()),
                            Applicability::MaybeIncorrect,
                        );
                        diag.span_suggestion(
                            expr.span,
                            "or try being explicit if you are sure, that you want to clone a reference",
                            explicit,
                            Applicability::MaybeIncorrect,
                        );
                    }
                },
            );
            return; // don't report clone_on_copy
        }
    }

    if is_copy(cx, ty) {
        let parent_is_suffix_expr = match get_parent_node(cx.tcx, expr.hir_id) {
            Some(Node::Expr(parent)) => match parent.kind {
                // &*x is a nop, &x.clone() is not
                ExprKind::AddrOf(..) => return,
                // (*x).func() is useless, x.clone().func() can work in case func borrows self
                ExprKind::MethodCall(_, _, [self_arg, ..], _)
                    if expr.hir_id == self_arg.hir_id && ty != cx.typeck_results().expr_ty_adjusted(expr) =>
                {
                    return;
                }
                ExprKind::MethodCall(_, _, [self_arg, ..], _) if expr.hir_id == self_arg.hir_id => true,
                ExprKind::Match(_, _, MatchSource::TryDesugar | MatchSource::AwaitDesugar)
                | ExprKind::Field(..)
                | ExprKind::Index(..) => true,
                _ => false,
            },
            // local binding capturing a reference
            Some(Node::Local(l))
                if matches!(
                    l.pat.kind,
                    PatKind::Binding(BindingAnnotation::Ref | BindingAnnotation::RefMut, ..)
                ) =>
            {
                return;
            }
            _ => false,
        };

        let mut app = Applicability::MachineApplicable;
        let snip = snippet_with_context(cx, arg.span, expr.span.ctxt(), "_", &mut app).0;

        let deref_count = arg_adjustments
            .iter()
            .take_while(|adj| matches!(adj.kind, Adjust::Deref(_)))
            .count();
        let (help, sugg) = if deref_count == 0 {
            ("try removing the `clone` call", snip.into())
        } else if parent_is_suffix_expr {
            ("try dereferencing it", format!("({}{})", "*".repeat(deref_count), snip))
        } else {
            ("try dereferencing it", format!("{}{}", "*".repeat(deref_count), snip))
        };

        span_lint_and_sugg(
            cx,
            CLONE_ON_COPY,
            expr.span,
            &format!("using `clone` on type `{}` which implements the `Copy` trait", ty),
            help,
            sugg,
            app,
        );
    }
}<|MERGE_RESOLUTION|>--- conflicted
+++ resolved
@@ -1,20 +1,12 @@
-<<<<<<< HEAD
-use clippy_utils::diagnostics::span_lint_and_then;
-=======
 use clippy_utils::diagnostics::{span_lint_and_sugg, span_lint_and_then};
 use clippy_utils::get_parent_node;
 use clippy_utils::source::snippet_with_context;
->>>>>>> db6ea84f
 use clippy_utils::sugg;
 use clippy_utils::ty::is_copy;
 use rustc_errors::Applicability;
 use rustc_hir::{BindingAnnotation, Expr, ExprKind, MatchSource, Node, PatKind};
 use rustc_lint::LateContext;
-<<<<<<< HEAD
-use rustc_middle::ty;
-=======
 use rustc_middle::ty::{self, adjustment::Adjust};
->>>>>>> db6ea84f
 use rustc_span::symbol::{sym, Symbol};
 use std::iter;
 
@@ -22,14 +14,6 @@
 use super::CLONE_ON_COPY;
 
 /// Checks for the `CLONE_ON_COPY` lint.
-<<<<<<< HEAD
-pub(super) fn check(cx: &LateContext<'_>, expr: &hir::Expr<'_>, method_name: Symbol, args: &[hir::Expr<'_>]) {
-    if !(args.len() == 1 && method_name == sym::clone) {
-        return;
-    }
-    let arg = &args[0];
-    let arg_ty = cx.typeck_results().expr_ty_adjusted(&args[0]);
-=======
 #[allow(clippy::too_many_lines)]
 pub(super) fn check(cx: &LateContext<'_>, expr: &Expr<'_>, method_name: Symbol, args: &[Expr<'_>]) {
     let arg = match args {
@@ -50,7 +34,6 @@
         .last()
         .map_or_else(|| cx.typeck_results().expr_ty(arg), |a| a.target);
 
->>>>>>> db6ea84f
     let ty = cx.typeck_results().expr_ty(expr);
     if let ty::Ref(_, inner, _) = arg_ty.kind() {
         if let ty::Ref(_, innermost, _) = inner.kind() {
